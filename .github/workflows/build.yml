--- conflicted
+++ resolved
@@ -34,43 +34,6 @@
         fi
       shell: bash
 
-<<<<<<< HEAD
-      - name: Build
-        run: |
-          yarn
-          yarn build
-
-      - name: Check Cloudflare API Token
-        id: check_token
-        run: |
-          if [[ -z "${{ secrets.CLOUDFLARE_API_TOKEN }}" ]]; then
-            echo "Cloudflare API token is not set. Skipping deployment."
-            echo "::set-output name=skip::true"
-          else
-            echo "::set-output name=skip::false"
-          fi
-        shell: bash
-
-      - name: Deploy to Cloudflare
-        if: steps.check_token.outputs.skip != 'true'
-        uses: ubiquity/cloudflare-deploy-action@main
-        with:
-          cloudflare_api_token: ${{ secrets.CLOUDFLARE_API_TOKEN }}
-          repository: ${{ github.repository }}
-          production_branch: ${{ github.event.repository.default_branch }}
-          output_directory: "dist"
-          current_branch: ${{ github.ref_name }}
-          pull_request_number: ${{ github.event.pull_request.number }}
-          commit_sha: ${{ github.sha }}
-
-        env:
-          TEST_TEMPLATE: ${{ secrets.TEST_TEMPLATE }}
-          TEST_CLOUDFLARE_DEPLOY: ${{ secrets.TEST_CLOUDFLARE_DEPLOY }}
-        # env:
-        # Add any environment variables you need to pass along here
-        #   SUPABASE_URL: ${{ secrets.SUPABASE_URL }}
-        #   SUPABASE_KEY: ${{ secrets.SUPABASE_KEY }}
-=======
     - name: Deploy to Cloudflare
       if: steps.check_token.outputs.skip != 'true'
       uses: ubiquity/cloudflare-deploy-action@main
@@ -92,5 +55,4 @@
       # env:
       # Add any environment variables you need to pass along here
       #   SUPABASE_URL: ${{ secrets.SUPABASE_URL }}
-      #   SUPABASE_KEY: ${{ secrets.SUPABASE_KEY }}
->>>>>>> 059487c9
+      #   SUPABASE_KEY: ${{ secrets.SUPABASE_KEY }}