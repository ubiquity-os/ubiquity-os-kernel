--- conflicted
+++ resolved
@@ -10,16 +10,7 @@
 import { bindHandlers } from "./github/handlers";
 import { Env, envSchema } from "./github/types/env";
 import { EmptyStore } from "./github/utils/kv-store";
-<<<<<<< HEAD
-import { WebhookEventName } from "@octokit/webhooks-types";
-import OpenAI from "openai";
-import { Context, Hono, HonoRequest } from "hono";
-import { env as honoEnv, getRuntimeKey } from "hono/adapter";
-import { ContentfulStatusCode } from "hono/utils/http-status";
-import packageJson from "../package.json";
 import { VoyageAIClient } from "voyageai";
-=======
->>>>>>> b5c39389
 
 export const app = new Hono();
 
