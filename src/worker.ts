import { EmitterWebhookEventName as WebhookEventName, emitterEventNames } from "@octokit/webhooks";
import { Type as T, type Static } from "@sinclair/typebox";
import { Value } from "@sinclair/typebox/value";
<<<<<<< HEAD
import { GitHubEvent } from "./types/github-events";
import { handleEvent } from "./webhooks";
const envSchema = T.Object({ WEBHOOK_SECRET: T.String() });
=======

import { EventHandler } from "./event-handler";
import { bindHandlers } from "./handlers";

const envSchema = T.Object({
  WEBHOOK_SECRET: T.String(),
});

>>>>>>> 28c8e734
type Env = Static<typeof envSchema>;
export default {
  async fetch(request: Request, env: Env): Promise<Response> {
    if (!Value.Check(envSchema, env)) {
      const errors = [...Value.Errors(envSchema, env)];
      console.error("Invalid environment variables", errors);
      return new Response(JSON.stringify({ error: "Invalid environment variables" }), {
        status: 500,
        headers: { "content-type": "application/json" },
      });
    }
    let pathname;
    try {
      pathname = new URL(request.url, "http://localhost").pathname;
    } catch (error) {
      return new Response(JSON.stringify({ error: `Request URL could not be parsed: ${request.url}` }), {
        status: 422,
        headers: { "content-type": "application/json" },
      });
    }
    if (pathname !== "/events" || request.method !== "POST") {
      return new Response(JSON.stringify({ error: `Unknown route: ${request.method} ${request.url}` }), {
        status: 400,
        headers: { "content-type": "application/json" },
      });
    }
    if (!request.headers.get("content-type") || !request.headers.get("content-type")?.startsWith("application/json")) {
      return new Response(JSON.stringify({ error: `Unsupported "Content-Type" header value. Must be "application/json"` }), {
        status: 415,
        headers: { "content-type": "application/json" },
      });
    }
    const eventName = request.headers.get("x-github-event");
    if (!eventName) {
      return new Response(JSON.stringify({ error: `Missing "x-github-event" header` }), {
        status: 400,
        headers: { "content-type": "application/json" },
      });
    }
    const signatureSHA256 = request.headers.get("x-hub-signature-256");
    if (!signatureSHA256) {
      return new Response(JSON.stringify({ error: `Missing "x-hub-signature-256" header` }), {
        status: 400,
        headers: { "content-type": "application/json" },
      });
    }
    const id = request.headers.get("x-github-delivery");
    if (!id) {
      return new Response(JSON.stringify({ error: `Missing "x-github-delivery" header` }), {
        status: 400,
        headers: { "content-type": "application/json" },
      });
    }
<<<<<<< HEAD
    if (!emitterEventNames.includes(eventName as EmitterWebhookEventName)) {
      return new Response(JSON.stringify({ error: `Unsupported "x-github-event" header value: ${eventName}` }), {
        status: 400,
        headers: { "content-type": "application/json" },
      });
    }
    const webhooks = new Webhooks({ secret: env.WEBHOOK_SECRET });
    webhooks.on(Object.values(GitHubEvent), handleEvent);
    // console.debug(`${eventName} event received (id: ${id})`);
=======

    if (!emitterEventNames.includes(eventName as WebhookEventName)) {
      return new Response(
        JSON.stringify({
          error: `Unsupported "x-github-event" header value: ${eventName}`,
        }),
        { status: 400, headers: { "content-type": "application/json" } }
      );
    }

    const eventHandler = new EventHandler(env.WEBHOOK_SECRET);
    bindHandlers(eventHandler);

>>>>>>> 28c8e734
    try {
      await eventHandler.webhooks.verifyAndReceive({
        id,
        name: eventName as WebhookEventName,
        payload: await request.text(),
        signature: signatureSHA256,
      });
      return new Response("ok\n", { status: 200, headers: { "content-type": "text/plain" } });
    } catch (error) {
      console.error(error);
      let status = 500;
      let errorMessage = "An Unspecified error occurred";
      if (error instanceof AggregateError) {
        const err = error.errors[0];
        errorMessage = err.message ? `${err.name}: ${err.message}` : "Error: An Unspecified error occurred";
        status = typeof err.status !== "undefined" ? err.status : 500;
      }
      return new Response(JSON.stringify({ error: errorMessage }), { status: status, headers: { "content-type": "application/json" } });
    }
  },
};<|MERGE_RESOLUTION|>--- conflicted
+++ resolved
@@ -1,20 +1,10 @@
 import { EmitterWebhookEventName as WebhookEventName, emitterEventNames } from "@octokit/webhooks";
 import { Type as T, type Static } from "@sinclair/typebox";
 import { Value } from "@sinclair/typebox/value";
-<<<<<<< HEAD
-import { GitHubEvent } from "./types/github-events";
-import { handleEvent } from "./webhooks";
-const envSchema = T.Object({ WEBHOOK_SECRET: T.String() });
-=======
 
 import { EventHandler } from "./event-handler";
 import { bindHandlers } from "./handlers";
-
-const envSchema = T.Object({
-  WEBHOOK_SECRET: T.String(),
-});
-
->>>>>>> 28c8e734
+const envSchema = T.Object({ WEBHOOK_SECRET: T.String() });
 type Env = Static<typeof envSchema>;
 export default {
   async fetch(request: Request, env: Env): Promise<Response> {
@@ -68,31 +58,16 @@
         headers: { "content-type": "application/json" },
       });
     }
-<<<<<<< HEAD
-    if (!emitterEventNames.includes(eventName as EmitterWebhookEventName)) {
+    if (!emitterEventNames.includes(eventName as WebhookEventName)) {
       return new Response(JSON.stringify({ error: `Unsupported "x-github-event" header value: ${eventName}` }), {
         status: 400,
         headers: { "content-type": "application/json" },
       });
     }
-    const webhooks = new Webhooks({ secret: env.WEBHOOK_SECRET });
-    webhooks.on(Object.values(GitHubEvent), handleEvent);
-    // console.debug(`${eventName} event received (id: ${id})`);
-=======
-
-    if (!emitterEventNames.includes(eventName as WebhookEventName)) {
-      return new Response(
-        JSON.stringify({
-          error: `Unsupported "x-github-event" header value: ${eventName}`,
-        }),
-        { status: 400, headers: { "content-type": "application/json" } }
-      );
-    }
 
     const eventHandler = new EventHandler(env.WEBHOOK_SECRET);
     bindHandlers(eventHandler);
 
->>>>>>> 28c8e734
     try {
       await eventHandler.webhooks.verifyAndReceive({
         id,
