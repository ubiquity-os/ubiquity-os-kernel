import { Type as T, type Static } from "@sinclair/typebox";

export const envSchema = T.Object({
  ENVIRONMENT: T.Union([T.Literal("production"), T.Literal("development")], { default: "development" }),
  APP_WEBHOOK_SECRET: T.String({ minLength: 1 }),
  APP_ID: T.String({ minLength: 1 }),
  APP_PRIVATE_KEY: T.String({ minLength: 1 }),
<<<<<<< HEAD
  OPENROUTER_API_KEY: T.String({ minLength: 1 }),
  VOYAGEAI_API_KEY: T.String({ minLength: 1 }),
=======
  OPENAI_API_KEY: T.String({ minLength: 1 }),
  X25519_PRIVATE_KEY: T.Optional(T.String()),
>>>>>>> b5c39389
});

export type Env = Static<typeof envSchema> & {
  PLUGIN_CHAIN_STATE: KVNamespace;
};

declare global {
  // eslint-disable-next-line @typescript-eslint/no-namespace
  namespace NodeJS {
    interface ProcessEnv {
      APP_ID: string;
      APP_WEBHOOK_SECRET: string;
      APP_PRIVATE_KEY: string;
      OPENROUTER_API_KEY: string;
      VOYAGEAI_API_KEY: string;
    }
  }
}<|MERGE_RESOLUTION|>--- conflicted
+++ resolved
@@ -5,13 +5,9 @@
   APP_WEBHOOK_SECRET: T.String({ minLength: 1 }),
   APP_ID: T.String({ minLength: 1 }),
   APP_PRIVATE_KEY: T.String({ minLength: 1 }),
-<<<<<<< HEAD
   OPENROUTER_API_KEY: T.String({ minLength: 1 }),
   VOYAGEAI_API_KEY: T.String({ minLength: 1 }),
-=======
-  OPENAI_API_KEY: T.String({ minLength: 1 }),
   X25519_PRIVATE_KEY: T.Optional(T.String()),
->>>>>>> b5c39389
 });
 
 export type Env = Static<typeof envSchema> & {
